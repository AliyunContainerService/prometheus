--- conflicted
+++ resolved
@@ -1,4 +1,7 @@
-<<<<<<< HEAD
+## 1.5.3 / 2017-05-11
+
+* [BUGFIX] Fix potential memory leak in Kubernetes service discovery
+
 ## 1.6.1 / 2017-04-19
 
 * [BUGFIX] Don't panic if storage has no FPs even after initial wait
@@ -67,11 +70,6 @@
 * [BUGFIX] Fix int64 overflow in timestamps in the HTTP API.
 * [BUGFIX] Fix deadlock in Zookeeper SD.
 * [BUGFIX] Fix fuzzy search problems in the web-UI auto-completion.
-=======
-## 1.5.3 / 2017-05-11
-
-* [BUGFIX] Fix potential memory leak in Kubernetes service discovery
->>>>>>> 1edf99ce
 
 ## 1.5.2 / 2017-02-10
 
